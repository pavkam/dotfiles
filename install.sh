#!/bin/bash
# ---------------------------------------------------------------------------
# | pavkam's .dotfiles installation script.                                 |
# |                                                                         |
# | No warranties are provided, no responsability is taken. You're on your  |
# | own! I will recommend you backup your home before trying this script.   |
# ---------------------------------------------------------------------------

# Logging.
LOG_FILE=~/.dotfiles.log
echo -ne "" > ~/.dotfiles.log 2>/dev/null
if [ $? -ne 0 ]; then
    echo "Unable to create a log file in your home directory. This is a minimum requirement."
    exit 1
fi

# Colors .
RED=`tput setaf 1`
BROWN=`tput setaf 3`
NORMAL=`tput sgr0`
BLUE=`tput setaf 4`
CLEARRET="\r`tput el`"
ROLLING=0

# Death
trap "exit 1" TERM
export TOP_PID=$$

DFN=`realpath $0`
DF=`dirname $DFN`

function die() {
    echo
    echo "${RED}Terminating due to an error! Check '$LOG_FILE' for details."

    if [ $$ -eq $TOP_PID ]; then
        exit 1
    else
        kill -s TERM $TOP_PID
    fi
}

# Logging
function log() {
    TIME=`date '+%d/%m/%Y %H:%M:%S'`
    echo "[$TIME] $1" | sed -r "s/\\x1B\\[([0-9]{1,3}(;[0-9]{1,2})?)?[mGK]//g" >> $LOG_FILE
}

function log_echo() {
    log "$1"
    echo "$1"
}

function whoops() {
    if [ $ROLLING -eq 1 ]; then
        echo
    fi

    log_echo "${RED}Whoops: $1"
    die
}

function err() {
    if [ $ROLLING -eq 1 ]; then
        echo
    fi

    log_echo "${RED}Error: $1"
    die
}

function warn() {
    if [ $ROLLING -eq 1 ]; then
        echo
    fi

    log_echo "${BROWN}Warning: $1"
    ROLLING=0
}

function info() {
    if [ $ROLLING -eq 1 ]; then
        echo
    fi

    log_echo "${NORMAL}$1"
    ROLLING=0
}

function roll() {
    log "$1"
    echo -ne "${CLEARRET}${NORMAL}$1"
    ROLLING=1
}

# Deal with backups.

BACKUP=$HOME/.dotfiles.backup

function force_dir() {
    if [ "$1" = "" ]; then
        whoops "Expected one argument to function."
    fi

    DN=`dirname -- "$1"`
    mkdir -p "$DN" 1>> $LOG_FILE 2>> $LOG_FILE
    if [ $? -ne 0 ]; then
        err "Failed to create the directory '$DN'."
    fi
}

function link() {
    FROM=$1
    TO=$2
    if [ "$FROM" = "" ]; then
        whoops "Expected at least one  argument to function."
    fi

    if [ "$TO" == "" ]; then
        TO=$FROM
    fi

    if [ ! -e "$DF/$FROM" ]; then
        whoops "The file or directory '$DF/$FROM' does not exist."
    fi

    roll "Creating a symlink from '$DF/$FROM' to '$HOME/$TO'..."

    HAS_BACKUP=0
    DO_LN=1
    if [ -e "$HOME/$TO" ]; then
        roll "The file or directory '$HOME/$TO' already exists. Checking if backup necessary..."

        CHECK_DEST=`readlink "$HOME/$TO" || echo "$HOME/$TO"`
        if [ "$CHECK_DEST" != "$DF/$FROM" ]; then
            warn "Backing up '$HOME/$TO'..."

            force_dir "$BACKUP/$TO"

            rm -r -f -d "$BACKUP/$TO" 1>> $LOG_FILE 2>> $LOG_FILE
			mv "$HOME/$TO" "$BACKUP/$TO" 1>> $LOG_FILE 2>> $LOG_FILE
            if [ $? -ne 0 ]; then
                err "Failed to backup file '$HOME/$TO'."
            fi

            roll "Backed up file '$HOME/$TO' to '$BACKUP/$TO'."
            HAS_BACKUP=1
        else
            DO_LN=0
            roll "The file or directory '$HOME/$TO' points to .dotfiles. No backup will be performed."
        fi
    fi

    if [ $DO_LN -eq 1 ]; then
        force_dir "$HOME/$TO"
        ln -s "$DF/$FROM" "$HOME/$TO" 1>> $LOG_FILE 2>> $LOG_FILE

        if [ $? -ne 0 ]; then
            if [ $HAS_BACKUP -eq 1 ]; then
                mv "$BACKUP/$TO" "$HOME/$TO" 1>> $LOG_FILE 2>> $LOG_FILE
                if [ $? -ne 0 ]; then
                    warn "Failed to restore file '$HOME/$TO' from its backup."
                fi
            fi

            err "Symlink between '$DF/$FROM' and '$HOME/$TO' failed."
        else
            roll "Symlink between '$DF/$FROM' and '$HOME/$TO' created."
        fi
    fi
}

function check_installed() {
    if [ "$1" = "" ]; then
        whoops "Expected one argument to function."
    fi

    which "$1" 1>> $LOG_FILE 2>> $LOG_FILE
    if [ $? -ne 0 ] && [ ! -f "$1" ]; then
        warn "Command '$1' not found."
        return 1
    else
        roll "Command '$1' has been found."
        return 0
    fi
}

function pull_or_clone_repo() {
    if [ "$1" = "" ] || [ "$2" = "" ] || [ "$3" = "" ]; then
        whoops "Expected three arguments to function."
    fi

    NAME=$1
    DIR=$2
    URL=$3

    roll "Installing $NAME using git..."
    if [ -d "$DIR" ]; then
        roll "$NAME is already installed. Pulling..."
        (
            cd "$DIR"
            git pull 1>> $LOG_FILE 2>> $LOG_FILE
            if [ $? -ne 0 ]; then
                err "Failed to update '$NAME' git repository."
            else
                roll "Updated the '$NAME' git repository to the latest version."
            fi
    )
    else
        roll "Cloning '$NAME' repository from '$URL'..."
        git clone "$URL" "$DIR" 1>> $LOG_FILE 2>> $LOG_FILE
        if [ $? -ne 0 ]; then
            err "Failed to clone '$NAME' git repository."
        fi

        roll "Cloned the '$NAME' repository into '$DIR'."
    fi
}

function is_package_installed() {
    if [ "$2" = "" ]; then
        whoops "Expected two arguments to function."
    fi

    roll "Checking if package '$2' is installed..."
    $1 "$2" 1>> $LOG_FILE 2>> $LOG_FILE
    if [ $? -ne 0 ]; then
        roll "Package '$2' not installed."
        return 1
    else
        roll "Package '$2' is already installed."
        return 0
    fi
}

function install_packages() {
    if [ "$2" = "" ]; then
        whoops "Expected two arguments to function."
    fi

    warn "Installing packages ['$2']..."
    $1 $2 1>> $LOG_FILE 2>> $LOG_FILE
    if [ $? -ne 0 ]; then
        err "Failed to install one or more packages from the list ['$2']."
    fi
}

function check_or_install_zsh() {
    roll "Checking if the the current shell is zsh..."
    SHELL_NAME=`basename -- $SHELL`
    if [ "$SHELL_NAME" != "zsh" ]; then
        warn "The current shell ('$SHELL_NAME') is not zsh. Setting zsh as default..."
        chsh -s $(which zsh)
        if [ $? -ne 0 ]; then
            err "Failed to switch shell to zsh."
        fi
    else
        roll "Nothing to do, current shell is already set to zsh."
    fi
}

info "${BLUE}                              MEOW        |\__/,|   (\`\                "
info "${BLUE}                                  MEOW  _.|o o  |_   ) )                "
info ".--------------------------------------${BLUE}(((${NORMAL}---${BLUE}(((${NORMAL}-----------------------."
info "| Welcome to pavkam's .dotfiles installer. Hope you enjoy the proces!  |"
info "| This installer will perform the following changes:                   |"
info "|     *   Installs dependencies (Arch/Debian/Darwin),                  |"
info "|     *   Configures zsh, oh-my-zsh and plugins,                       |"
info "|     *   Configures git and its settings,                             |"
info "|     *   Configures vim, Vundle and plugins.                          |"
info ":----------------------------------------------------------------------:"
info "| ${RED}WARNING: This installer comes with absolutely no guarantees!${NORMAL}         |"
info "| ${RED}Please backup your home directory for safety reasons.${NORMAL}                |"
info "------------------------------------------------------------------------"
info

roll "Checking for basic dependencies..."

CORE_DEPS=( sudo git )
for i in "${CORE_DEPS[@]}"
do
    if [ "`which $i`" == "" ]; then
        err "The core utility '$i' is not installed."
    fi
done

# Auto-update code
roll "Checking for the latest version of these .dotfiles..."
(
    cd "$DF"
    CURB=`git branch --show-current`
    CREV=`git rev-parse HEAD`

    if [ "$CURB" != "main" ]; then
        warn "Skipping the update of .dotfiles located at '$DF'. The current branch is not 'master'."
    else
        git pull 1>> $LOG_FILE 2>> $LOG_FILE
        if [ $? -ne 0 ]; then
            err "Failed to update the .dotfiles located at '$DF'."
            exit 1
        else
            VREV=`git rev-parse HEAD`
            if [ "$CREV" != "$VREV" ]; then
                exit 2
            fi
        fi
    fi

    exit 0
)

PULL_CODE=$?
if [ $PULL_CODE -eq 2 ]; then
    warn "A new version of the .dotfiles has been pulled. Re-running the install script..."
    . $0
    exit $?
elif [ $PULL_CODE -eq 1 ]; then
    exit 1
fi

# Setup the backup
roll "Checking if the backup directory '$BACKUP' already exists..."
if [ ! -d "$BACKUP" ]; then
    roll "The backup directory '$BACKUP' does not exist. Creating..."
    mkdir -p "$BACKUP" 1>> $LOG_FILE 2>> $LOG_FILE
    if [ $? -ne 0 ]; then
        err "Failed to create the backup directory '$BACKUP'."
    fi

    roll "Created the backup directory '$BACKUP'."
else
    roll "The backup directory '$BACKUP' already exists."
fi

# Check dependencies (commands that should be installed)
roll "Checking your GNU/Linux distribution..."

DISTRO_ARCH="`cat /etc/arch-release 2>/dev/null`"
DISTRO_DEBIAN="`cat /etc/debian_version 2>/dev/null`"
DISTRO_DARWIN="`uname -a | grep Darwin`"

if [ "$DISTRO_ARCH" != "" ]; then
    roll "This is an Arch-based distribution '$DISTRO_ARCH'. Checking installed packages..."

    PACKS=(
        yay zsh vim git fd mc make diffutils less ripgrep sed bat util-linux nodejs npm nvm tree gcc go automake binutils bc
        bash bzip2 cmake coreutils curl cython dialog docker htop llvm lua lz4 perl pyenv python python2 ruby wget
<<<<<<< HEAD
        zip dotnet-runtime dotnet-sdk mono bind-tools nerd-fonts-noto-sans-mono bluez-tools fzf thefuck pipx ncdu
        kubectl helm
=======
        zip dotnet-runtime dotnet-sdk mono bind-tools nerd-fonts-noto-sans-mono bluez-tools fzf thefuck pipx pre-commit
>>>>>>> 72b14055
    )

    TO_INSTALL=""
    for i in "${PACKS[@]}"
    do
        is_package_installed "pacman -Q" $i
        if [ $? -ne 0 ]; then
            TO_INSTALL="$TO_INSTALL $i"
        fi
    done

    if [ "$TO_INSTALL" != "" ]; then
        install_packages "sudo pacman -S --noconfirm" "$TO_INSTALL"
    fi
elif [ "$DISTRO_DEBIAN" != "" ]; then
    roll "This is a Debian-based distribution '$DISTRO_DEBIAN'. Checking installed packages..."

    PACKS=(
        zsh vim git fd-find mc make diffutils less ripgrep sed bat util-linux nodejs npm tree gcc golang-go automake binutils bc
        bash bzip2 cmake coreutils curl cython dialog docker htop llvm lua5.3 lz4 mono-runtime perl python2 python3 ruby wget
<<<<<<< HEAD
        zip bind9-utils bluez fzf apt-utils default-jre thefuck pipx ncdu kubectl helm
=======
        zip bind9-utils bluez fzf apt-utils default-jre thefuck pipx pre-commit
>>>>>>> 72b14055
    )

    TO_INSTALL=""
    for i in "${PACKS[@]}"
    do
        is_package_installed "dpkg -s" $i
        if [ $? -ne 0 ]; then
            TO_INSTALL="$TO_INSTALL $i"
        fi
    done

    if [ "$TO_INSTALL" != "" ]; then
        install_packages "apt install -y" "$TO_INSTALL"
    fi

    # Special case over here for bat/rip on some Debians
    roll "Checking if there are issues between 'ripgrep' and 'bat' due to bad packaging..."
    apt install -y ripgrep bat 1>> $LOG_FILE 2>> $LOG_FILE
    if [ $? -ne 0 ]; then
        warn "Forcing the installation of 'ripgrep' and 'bat'..."
        sudo apt install -y -o Dpkg::Options::="--force-overwrite" bat ripgrep 1>> $LOG_FILE 2>> $LOG_FILE
        if [ $? -ne 0 ]; then
            warn "Failed to instakk 'ripgrep' and 'bat' in parallel. Fix it by hand."
        fi
    fi

    roll "Checking for packages outside repositories..."

    # Check for tools not in repos - nvm.
    if [ ! -e "$HOME/.nvm/nvm.sh" ] && [ "`which nvm`" == "" ]; then
        roll "Installing 'nvm'..."
        curl https://raw.githubusercontent.com/creationix/nvm/master/install.sh | bash 1>> $LOG_FILE 2>> $LOG_FILE
        if [ $? -ne 0 ]; then
            warn "Failed to install nvm script. Please install by hand."
        fi
    fi

    # Check for tools not in repos - pyenv.
    if [ ! -e "$HOME/.pyenv/bin/pyenv" ] && [ "`which pyenv`" == "" ]; then
        roll "Installing 'pyenv'..."
        (
            git clone https://github.com/pyenv/pyenv.git ~/.pyenv 1>> $LOG_FILE 2>> $LOG_FILE || exit 1
            cd ~/.pyenv || exit 1
            src/configure 1>> $LOG_FILE 2>> $LOG_FILE || exit 1
            make -C src 1>> $LOG_FILE 2>> $LOG_FILE || exit 1
        )

        if [ $? -ne 0 ]; then
            warn "Failed to install pyenv script. Please install by hand."
        fi
    fi
elif [ "$DISTRO_DARWIN" != "" ]; then
    roll "This is Mac. Checking installed packages using brew..."
     if [ "`which brew`" == "" ]; then
        err "Can only proceed if 'homebrew' is installed already."
        die
    fi

    roll "Preparing brew ..."
    (
        brew tap homebrew/cask-versions 1>> $LOG_FILE 2>> $LOG_FILE || exit 1
        brew update 1>> $LOG_FILE 2>> $LOG_FILE || exit 1
        brew upgrade 1>> $LOG_FILE 2>> $LOG_FILE || exit 1
        brew tap homebrew/cask 1>> $LOG_FILE 2>> $LOG_FILE || exit 1
        brew tap adoptopenjdk/openjdk 1>> $LOG_FILE 2>> $LOG_FILE || exit 1
        brew tap homebrew/cask-fonts 1>> $LOG_FILE 2>> $LOG_FILE || exit 1
    )

    if [ $? -ne 0 ]; then
        err "Failed to prepare 'brew' for our needs."
        die
    fi

    # Brew packages
    roll "Installing brew packages ..."
    PACKS=(
        vim git fd mc make diffutils less ripgrep gnu-sed bat tree gcc
        golang automake binutils bc bash bzip2 cmake coreutils curl cython dialog docker htop
        llvm lz4 perl ruby wget zip fzf lua bind nvm pyenv pyenv-virtualenv node npm yarn pipx
<<<<<<< HEAD
        awscli awsume session-manager-plugin grep jq moreutils thefuck ncdu kubectl helm
=======
        awscli awsume session-manager-plugin grep jq moreutils thefuck pre-commit
>>>>>>> 72b14055
    )

    TO_INSTALL=""
    for i in "${PACKS[@]}"
    do
        is_package_installed "brew list" $i
        if [ $? -ne 0 ]; then
            TO_INSTALL="$TO_INSTALL $i"
        fi
    done

    if [ "$TO_INSTALL" != "" ]; then
        install_packages "brew install" "$TO_INSTALL"
    fi

    # Brew cask packages
    roll "Installing brew cask packages ..."
    PACKS=(
        adoptopenjdk13 font-hack-nerd-font
    )

    TO_INSTALL=""
    for i in "${PACKS[@]}"
    do
        is_package_installed "brew list" $i
        if [ $? -ne 0 ]; then
            TO_INSTALL="$TO_INSTALL $i"
        fi
    done

    if [ "$TO_INSTALL" != "" ]; then
        install_packages "brew install --cask" "$TO_INSTALL"
    fi
else
    warn "This GNU/Linux distribution is not supported. Install the dependancies by hand."
fi

# Optional dependancies
if command -v npm 1>$LOG_FILE 2>&1; then
    roll "Installing npm packages ..."

    npm install -g editorconfig 1>> $LOG_FILE 2>> $LOG_FILE
    if [ $? -ne 0 ]; then
        whoops "Failed to install npm packages."
    fi
fi

if command -v pipx 1>$LOG_FILE 2>&1; then
    roll "Installing pipx packages ..."

    pipx ensurepath 1>> $LOG_FILE 2>> $LOG_FILE
    if [ $? -ne 0 ]; then
        whoops "Failed to prepare pipx."
    fi

    pipx install aws-sso-util 1>> $LOG_FILE 2>> $LOG_FILE
    if [ $? -ne 0 ]; then
        whoops "Failed to install pipx packages."
    fi
fi

# ...

CORE_DEPS=( git vim zsh fzf mc gcc java diff make less sed head chsh go node npm tree ln readlink )
ARCH_DEPS=( fd "$HOME/.nvm/nvm.sh" rg bat pyenv )
DEBIAN_DEPS=( fdfind "$HOME/.nvm/nvm.sh" rg batcat "$HOME/.pyenv/bin/pyenv" )
DARWIN_DEPS=( fd "/opt/homebrew/opt/nvm/nvm.sh" rg bat pyenv )

if [ "$DISTRO_ARCH" != "" ]; then
    DEPS=( "${CORE_DEPS[@]}" "${ARCH_DEPS[@]}" )
elif [ "$DISTRO_DEBIAN" != "" ]; then
    DEPS=( "${CORE_DEPS[@]}" "${DEBIAN_DEPS[@]}" )
elif [ "$DISTRO_DARWIN" != "" ]; then
    DEPS=( "${CORE_DEPS[@]}" "${DARWIN_DEPS[@]}" )
else
    DEPS=( "${CORE_DEPS[@]}" )
fi

MUST_DIE=0
for i in "${DEPS[@]}"
do
    check_installed $i
    if [ $? -ne 0 ]; then
        MUST_DIE=1
    fi
done

if [ $MUST_DIE -eq 1 ]; then
    err "Please install the missing dependencies before continuing the installation!"
    die
else
    roll "All dependencies are installed."
fi

# Setup the shell & Oh-My-Zsh
check_or_install_zsh

OHMYZSH_DIR=${ZSH:-$HOME/.oh-my-zsh}
pull_or_clone_repo "Oh-My-Zsh" "$OHMYZSH_DIR" "https://github.com/ohmyzsh/ohmyzsh.git"

POWERLEVEL_10K_DIR=${ZSH_CUSTOM:-$OHMYZSH_DIR/custom}/themes/powerlevel10k
pull_or_clone_repo "Power-level 10K" "$POWERLEVEL_10K_DIR" "https://github.com/romkatv/powerlevel10k.git"

ZSH_AUTOSUGGESTIONS_DIR=${ZSH_CUSTOM:-$OHMYZSH_DIR/custom}/plugins/zsh-autosuggestions
pull_or_clone_repo "Zsh Auto-Suggestions" "$ZSH_AUTOSUGGESTIONS_DIR" "https://github.com/zsh-users/zsh-autosuggestions"

ZSH_HISTORY_SUBSTRING_SEARCH_DIR=${ZSH_CUSTOM:-$OHMYZSH_DIR/custom}/plugins/zsh-history-substring-search
pull_or_clone_repo "Zsh History Substring Search" "$ZSH_HISTORY_SUBSTRING_SEARCH_DIR" "https://github.com/zsh-users/zsh-history-substring-search"

ZSH_SYNTAX_HIGHLIGHTING_DIR=${ZSH_CUSTOM:-$OHMYZSH_DIR/custom}/plugins/zsh-syntax-highlighting
pull_or_clone_repo "Zsh Syntax Highlighting" "$ZSH_SYNTAX_HIGHLIGHTING_DIR" "https://github.com/zsh-users/zsh-syntax-highlighting"

# Create all the symlinks
roll "Creating all symlinks..."

link .dir_colors
link .gitconfig
link .gitignore.global
link .gitattributes.global
link .editorconfig
link .vimrc
link Pipfile
link .zshrc
link .zshenv
link .zprofile
link .zshrc.p10k
link .curlrc
link .wgetrc
link .nuget/NuGet/NuGet.Config
link .config/mc
link .config/htop

if [ "$DISTRO_DARWIN" = "" ]; then
    link .config/Code/User/settings.json
    link .config/Code/User/keybindings.json
else
    link .config/Code/User/settings.json "./Application Support/Code/User/settings.json"
    link .config/Code/User/keybindings.json "./Application Support/Code/User/keybindings.json"
fi

link .aws/cli/alias
link .qmgr.sh
link .quickies/git.sh
link .quickies/nvm.sh
link .quickies/history.sh
link .quickies/arch-system-upgrade.sh
link .quickies/red-shift-tunnel-in-production.sh

# Setup vim
roll "Setting up vim..."
VUNDLE_DIR=$HOME/.vim/bundle/Vundle.vim
pull_or_clone_repo "Vundle" "$VUNDLE_DIR" "https://github.com/VundleVim/Vundle.vim.git"

roll "Vundle is installed and at the latest version. Installing plugins..."
vim +PluginInstall +qall 1>> $LOG_FILE 2>> $LOG_FILE
if [ $? -ne 0 ]; then
    err "Failed to install Vundle plugins."
fi

vim +PluginUpdate +qall 1>> $LOG_FILE 2>> $LOG_FILE
if [ $? -ne 0 ]; then
    err "Failed to update Vundle plugins."
fi

roll "All Vundle plugins have been installed & updated."
roll "Building YouCompleteMe plugin..."
(
    cd ~/.vim/bundle/youcompleteme
    ./install.sh 1>> $LOG_FILE 2>> $LOG_FILE
    if [ $? -ne 0 ]; then
        err "Failed to build the YouCompleteMe plugin."
    fi
)

roll "YouCompleteMe plugin was re-built."

check_installed "code"
if [ $? -eq 0 ]; then
    roll "Installing VS Code extensions..."
    cat $DF/vs-extensions.txt | xargs -L 1 code --install-extension 1>> $LOG_FILE 2>> $LOG_FILE
    if [ $? -ne 0 ]; then
        err "Failed install VS Code extensions."
    fi

    roll "Finished installing VS Code extensions."
else
    warn "VS Code not installed. Skipping extension installation."
fi


LOCALF="$HOME/.zshrc.local"
if [ ! -f "$LOCALF" ]; then
    echo "# Place all your personalized '.zshrc' commands in this file." > $LOCALF
    roll "Created the $LOCALF file to hold personalized commands."
fi

LOCALF="$HOME/.zshenv.local"
if [ ! -f "$LOCALF" ]; then
    echo "# Place all your personalized '.zshenv' commands in this file." > $LOCALF
    roll "Created the $LOCALF file to hold personalized commands."
fi

info
info "${BLUE}                                   |\      _,,,---,,_        "
info "${BLUE}                              ZZZzz /,\`.-'\`'    -.  ;-;;,_  "
info "${BLUE}                                   |,4-  ) )-,_. ,\ (  \`'-'  "
info "${BLUE}                                  '---''(_/--'  \`-'\_)       "
info
info "All done! You're good to go!"<|MERGE_RESOLUTION|>--- conflicted
+++ resolved
@@ -345,12 +345,8 @@
     PACKS=(
         yay zsh vim git fd mc make diffutils less ripgrep sed bat util-linux nodejs npm nvm tree gcc go automake binutils bc
         bash bzip2 cmake coreutils curl cython dialog docker htop llvm lua lz4 perl pyenv python python2 ruby wget
-<<<<<<< HEAD
         zip dotnet-runtime dotnet-sdk mono bind-tools nerd-fonts-noto-sans-mono bluez-tools fzf thefuck pipx ncdu
-        kubectl helm
-=======
-        zip dotnet-runtime dotnet-sdk mono bind-tools nerd-fonts-noto-sans-mono bluez-tools fzf thefuck pipx pre-commit
->>>>>>> 72b14055
+        kubectl helm pre-commit
     )
 
     TO_INSTALL=""
@@ -371,11 +367,7 @@
     PACKS=(
         zsh vim git fd-find mc make diffutils less ripgrep sed bat util-linux nodejs npm tree gcc golang-go automake binutils bc
         bash bzip2 cmake coreutils curl cython dialog docker htop llvm lua5.3 lz4 mono-runtime perl python2 python3 ruby wget
-<<<<<<< HEAD
-        zip bind9-utils bluez fzf apt-utils default-jre thefuck pipx ncdu kubectl helm
-=======
-        zip bind9-utils bluez fzf apt-utils default-jre thefuck pipx pre-commit
->>>>>>> 72b14055
+        zip bind9-utils bluez fzf apt-utils default-jre thefuck pipx ncdu kubectl helm pre-commit
     )
 
     TO_INSTALL=""
@@ -455,11 +447,7 @@
         vim git fd mc make diffutils less ripgrep gnu-sed bat tree gcc
         golang automake binutils bc bash bzip2 cmake coreutils curl cython dialog docker htop
         llvm lz4 perl ruby wget zip fzf lua bind nvm pyenv pyenv-virtualenv node npm yarn pipx
-<<<<<<< HEAD
-        awscli awsume session-manager-plugin grep jq moreutils thefuck ncdu kubectl helm
-=======
-        awscli awsume session-manager-plugin grep jq moreutils thefuck pre-commit
->>>>>>> 72b14055
+        awscli awsume session-manager-plugin grep jq moreutils thefuck ncdu kubectl helm pre-commit
     )
 
     TO_INSTALL=""

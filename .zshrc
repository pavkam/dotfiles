--- conflicted
+++ resolved
@@ -289,7 +289,7 @@
 
 epoch() {
   if [ "$1" = "" ]; then
-    date '+%s'  
+    date '+%s'
   else
     date -d @$1 '+%F %T'
   fi
@@ -419,8 +419,6 @@
 elif [ -e "$NVM_DIR/bin/nvm.sh" ]; then
   source "$NVM_DIR/nvm.sh"
   source "$NVM_DIR/bash_completion"
-<<<<<<< HEAD
-=======
 elif [ -s "/opt/opt/nvm/nvm.sh" ]; then
   source "/opt/opt/nvm/nvm.sh"
   source "/etc/bash_completion.d/nvm"
@@ -433,5 +431,4 @@
   export PATH="$PYENV_ROOT/bin:$PATH"
 
   eval "$(pyenv init --path)"
->>>>>>> cfa71023
 fi